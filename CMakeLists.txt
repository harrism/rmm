#=============================================================================
# Copyright (c) 2018, NVIDIA CORPORATION.
#
# Licensed under the Apache License, Version 2.0 (the "License");
# you may not use this file except in compliance with the License.
# You may obtain a copy of the License at
#
#     http://www.apache.org/licenses/LICENSE-2.0
#
# Unless required by applicable law or agreed to in writing, software
# distributed under the License is distributed on an "AS IS" BASIS,
# WITHOUT WARRANTIES OR CONDITIONS OF ANY KIND, either express or implied.
# See the License for the specific language governing permissions and
# limitations under the License.
#=============================================================================
cmake_minimum_required(VERSION 3.17...3.18 FATAL_ERROR)

project(RMM VERSION 0.16.0 LANGUAGES C CXX CUDA)

include(cmake/CPM.cmake)

###################################################################################################
# - build type

# Set a default build type if none was specified
set(DEFAULT_BUILD_TYPE "Release")

if(NOT CMAKE_BUILD_TYPE AND NOT CMAKE_CONFIGURATION_TYPES)
  message(STATUS "Setting build type to '${DEFAULT_BUILD_TYPE}' since none specified.")
  set(CMAKE_BUILD_TYPE "${DEFAULT_BUILD_TYPE}" CACHE
      STRING "Choose the type of build." FORCE)
  # Set the possible values of build type for cmake-gui
  set_property(CACHE CMAKE_BUILD_TYPE PROPERTY STRINGS
    "Debug" "Release" "MinSizeRel" "RelWithDebInfo")
endif()

###################################################################################################
# - compiler options

set(CMAKE_CXX_STANDARD 14)
set(CMAKE_CXX_STANDARD_REQUIRED ON)

if(CMAKE_CXX_COMPILER_ID MATCHES "GNU|Clang")
    set(CMAKE_CXX_FLAGS "${CMAKE_CXX_FLAGS} -Werror -Wno-error=deprecated-declarations")
endif(CMAKE_CXX_COMPILER_ID MATCHES "GNU|Clang")

###################################################################################################
# - build options

option(BUILD_TESTS "Configure CMake to build tests" ON)
option(BUILD_BENCHMARKS "Configure CMake to build (google) benchmarks" OFF)

option(DISABLE_DEPRECATION_WARNING "Disable warnings generated from deprecated declarations." OFF)
if(DISABLE_DEPRECATION_WARNING)
  set(CMAKE_CUDA_FLAGS "${CMAKE_CUDA_FLAGS} -Xcompiler -Wno-deprecated-declarations")
  set(CMAKE_CXX_FLAGS "${CMAKE_CXX_FLAGS} -Wno-deprecated-declarations")
endif(DISABLE_DEPRECATION_WARNING)

# cudart can be statically linked or dynamically linked the python ecosystem wants dynamic linking
option(CUDA_STATIC_RUNTIME "Statically link the CUDA runtime" OFF)

option(PER_THREAD_DEFAULT_STREAM "Build with per-thread default stream" OFF)

option(USE_NVTX "Build with NVTX support" OFF)

###################################################################################################
# find packages we depend on

find_package(CUDAToolkit REQUIRED)

###################################################################################################
# cmake modules

set(CMAKE_MODULE_PATH "${CMAKE_CURRENT_SOURCE_DIR}/cmake" ${CMAKE_MODULE_PATH})

###################################################################################################
# third-party dependencies

include(RMM_thirdparty)

###################################################################################################
# per-thread default stream option
# This needs to be defined first so tests and benchmarks can inherit it.

if(PER_THREAD_DEFAULT_STREAM)
    message(STATUS "Using per-thread default stream")
    add_compile_definitions(CUDA_API_PER_THREAD_DEFAULT_STREAM)
endif(PER_THREAD_DEFAULT_STREAM)

###################################################################################################
# library targets

add_library(rmm INTERFACE)

target_include_directories(rmm INTERFACE
  "${THRUST_INCLUDE_DIR}"
  "$<BUILD_INTERFACE:${CMAKE_CURRENT_SOURCE_DIR}/include>"
  "$<INSTALL_INTERFACE:include>"
  )

if(USE_NVTX)
  message(STATUS "Using Nvidia Tools Extension")
else()
  target_compile_definitions(rmm INTERFACE NVTX_DISABLE)
endif(USE_NVTX)

if(CUDA_STATIC_RUNTIME)
  message(STATUS "Enabling static linking of cudart")
  target_link_libraries(rmm INTERFACE CUDA::cudart_static)
else()
  target_link_libraries(rmm INTERFACE CUDA::cudart)
endif(CUDA_STATIC_RUNTIME)

target_link_libraries(rmm INTERFACE spdlog::spdlog_header_only)

###################################################################################################
<<<<<<< HEAD
# Set a default logging level if none was specified
# Must go before including gtests and benchmarks. 

set(DEFAULT_LOGGING_LEVEL "LEVEL_INFO")

if(NOT LOGGING_LEVEL)
  message(STATUS "Setting logging level to '${DEFAULT_LOGGING_LEVEL}' since none specified.")
  set(LOGGING_LEVEL "${DEFAULT_LOGGING_LEVEL}" CACHE STRING "Choose the logging level." FORCE)
  # Set the possible values of build type for cmake-gui
  set_property(CACHE LOGGING_LEVEL PROPERTY STRINGS
               "LEVEL_TRACE" "LEVEL_DEBUG" "LEVEL_INFO" "LEVEL_WARN" "LEVEL_ERROR" "LEVEL_CRITICAL" "LEVEL_OFF")
else()
  message(STATUS "Setting logging level to '${LOGGING_LEVEL}'")
endif(NOT LOGGING_LEVEL)
=======
# Set logging level. Must go before including gtests and benchmarks. 

set(RMM_LOGGING_LEVEL "INFO" CACHE STRING "Choose the logging level.")
# Set the possible values of build type for cmake-gui
set_property(CACHE RMM_LOGGING_LEVEL PROPERTY STRINGS
    "TRACE" "DEBUG" "INFO" "WARN" "ERROR" "CRITICAL" "OFF")
message(STATUS "RMM_LOGGING_LEVEL = '${RMM_LOGGING_LEVEL}'.")

###################################################################################################
# add gtest

if(BUILD_TESTS)
    include(CTest)
    add_subdirectory(tests)
endif(BUILD_TESTS)

###################################################################################################
# add google benchmark

if(BUILD_BENCHMARKS)
  add_subdirectory(benchmarks)
endif(BUILD_BENCHMARKS)
>>>>>>> 6cc497aa

###################################################################################################
# add gtest

if(BUILD_TESTS)
    include(CTest)
    add_subdirectory(tests)
endif(BUILD_TESTS)

###################################################################################################
# add google benchmark

if(BUILD_BENCHMARKS)
  add_subdirectory(benchmarks)
endif(BUILD_BENCHMARKS)

###################################################################################################
# install targets

install(TARGETS rmm
        DESTINATION lib)

install(DIRECTORY ${CMAKE_CURRENT_SOURCE_DIR}/include/rmm
        DESTINATION include)

###################################################################################################
# make documentation

add_custom_command(OUTPUT RMM_DOXYGEN
                   WORKING_DIRECTORY ${CMAKE_CURRENT_SOURCE_DIR}/doxygen
                   COMMAND doxygen Doxyfile
                   VERBATIM)

add_custom_target(rmm_doc DEPENDS RMM_DOXYGEN)<|MERGE_RESOLUTION|>--- conflicted
+++ resolved
@@ -114,22 +114,6 @@
 target_link_libraries(rmm INTERFACE spdlog::spdlog_header_only)
 
 ###################################################################################################
-<<<<<<< HEAD
-# Set a default logging level if none was specified
-# Must go before including gtests and benchmarks. 
-
-set(DEFAULT_LOGGING_LEVEL "LEVEL_INFO")
-
-if(NOT LOGGING_LEVEL)
-  message(STATUS "Setting logging level to '${DEFAULT_LOGGING_LEVEL}' since none specified.")
-  set(LOGGING_LEVEL "${DEFAULT_LOGGING_LEVEL}" CACHE STRING "Choose the logging level." FORCE)
-  # Set the possible values of build type for cmake-gui
-  set_property(CACHE LOGGING_LEVEL PROPERTY STRINGS
-               "LEVEL_TRACE" "LEVEL_DEBUG" "LEVEL_INFO" "LEVEL_WARN" "LEVEL_ERROR" "LEVEL_CRITICAL" "LEVEL_OFF")
-else()
-  message(STATUS "Setting logging level to '${LOGGING_LEVEL}'")
-endif(NOT LOGGING_LEVEL)
-=======
 # Set logging level. Must go before including gtests and benchmarks. 
 
 set(RMM_LOGGING_LEVEL "INFO" CACHE STRING "Choose the logging level.")
@@ -137,22 +121,6 @@
 set_property(CACHE RMM_LOGGING_LEVEL PROPERTY STRINGS
     "TRACE" "DEBUG" "INFO" "WARN" "ERROR" "CRITICAL" "OFF")
 message(STATUS "RMM_LOGGING_LEVEL = '${RMM_LOGGING_LEVEL}'.")
-
-###################################################################################################
-# add gtest
-
-if(BUILD_TESTS)
-    include(CTest)
-    add_subdirectory(tests)
-endif(BUILD_TESTS)
-
-###################################################################################################
-# add google benchmark
-
-if(BUILD_BENCHMARKS)
-  add_subdirectory(benchmarks)
-endif(BUILD_BENCHMARKS)
->>>>>>> 6cc497aa
 
 ###################################################################################################
 # add gtest
