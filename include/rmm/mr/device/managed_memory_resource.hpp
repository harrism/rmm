--- conflicted
+++ resolved
@@ -15,9 +15,9 @@
  */
 #pragma once
 
+#include <rmm/detail/error.hpp>
+#include <rmm/detail/nvtx/ranges.hpp>
 #include "device_memory_resource.hpp"
-#include <rmm/detail/nvtx/ranges.hpp>
-#include <rmm/detail/error.hpp>
 
 namespace rmm {
 namespace mr {
@@ -62,13 +62,9 @@
    * @param bytes The size, in bytes, of the allocation
    * @return void* Pointer to the newly allocated memory
    */
-<<<<<<< HEAD
-  void* do_allocate(std::size_t bytes, cudaStream_t) override {
-    RMM_FUNC_RANGE();
-=======
   void* do_allocate(std::size_t bytes, cudaStream_t) override
   {
->>>>>>> d4244852
+    RMM_FUNC_RANGE();
     // FIXME: Unlike cudaMalloc, cudaMallocManaged will throw an error for 0
     // size allocations.
     if (bytes == 0) { return nullptr; }
@@ -87,16 +83,10 @@
    *
    * @param p Pointer to be deallocated
    */
-<<<<<<< HEAD
-  void do_deallocate(void* p, std::size_t, cudaStream_t) override {
-    RMM_FUNC_RANGE();
-    cudaError_t const status = cudaFree(p);
-    assert(cudaSuccess == status);
-=======
   void do_deallocate(void* p, std::size_t, cudaStream_t) override
   {
+    RMM_FUNC_RANGE();
     RMM_ASSERT_CUDA_SUCCESS(cudaFree(p));
->>>>>>> d4244852
   }
 
   /**
