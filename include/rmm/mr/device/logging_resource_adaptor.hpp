--- conflicted
+++ resolved
@@ -15,12 +15,7 @@
  */
 #pragma once
 
-<<<<<<< HEAD
-=======
-#include <rmm/mr/device/device_memory_resource.hpp>
-
 #include <rmm/cuda_stream_view.hpp>
->>>>>>> 9b327654
 #include <rmm/detail/error.hpp>
 #include <rmm/detail/nvtx/ranges.hpp>
 #include <rmm/mr/device/device_memory_resource.hpp>
@@ -235,20 +230,8 @@
    */
   void do_deallocate(void* p, std::size_t bytes, cuda_stream_view stream) override
   {
-<<<<<<< HEAD
     RMM_FUNC_RANGE();
-    std::string msg{"free,"};
-    std::stringstream ss;
-    ss << p;
-    msg += ss.str();
-    msg += ",";
-    msg += std::to_string(bytes);
-    msg += ",";
-    msg += std::to_string(reinterpret_cast<uintptr_t>(stream));
-    logger_->info(msg);
-=======
     logger_->info("free,{},{},{}", p, bytes, fmt::ptr(stream.value()));
->>>>>>> 9b327654
     upstream_->deallocate(p, bytes, stream);
   }
 
