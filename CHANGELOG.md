<<<<<<< HEAD
# RMM 0.12.0 (04 Feb 2020)
=======
# RMM 0.13.0 (Date TBD)

## New Features

- PR #253 Add `frombytes` to convert `bytes`-like to `DeviceBuffer`
- PR #252 Add `__sizeof__` method to `DeviceBuffer`
- PR #258 Define pickling behavior for `DeviceBuffer`
- PR #261 Add `__bytes__` method to `DeviceBuffer`
- PR #262 Moved device memory resource files to `mr/device` directory
- PR #266 Drop `rmm.auto_device`
- PR #268 Add Cython/Python `copy_to_host` and `to_device`
- PR #272 Add `host_memory_resource`.
- PR #273 Moved device memory resource tests to `device/` directory.
- PR #274 Add `copy_from_host` method to `DeviceBuffer`
- PR #275 Add `copy_from_device` method to `DeviceBuffer`
- PR #283 Add random allocation benchmark.
- PR #287 Enabled CUDA CXX11 for unit tests.
- PR #292 Revamped RMM exceptions.

## Improvements

- PR #246 Type `DeviceBuffer` arguments to `__cinit__`
- PR #249 Use `DeviceBuffer` in `device_array`
- PR #255 Add standard header to all Cython files
- PR #256 Cast through `uintptr_t` to `cudaStream_t`
- PR #254 Use `const void*` in `DeviceBuffer.__cinit__`
- PR #257 Mark Cython-exposed C++ functions that raise
- PR #269 Doc sync behavior in `copy_ptr_to_host`
- PR #278 Allocate a `bytes` object to fill up with RMM log data
- PR #280 Drop allocation/deallocation of `offset`
- PR #282 `DeviceBuffer` use default constructor for size=0
- PR #296 Use CuPy's `UnownedMemory` for RMM-backed allocations
- PR #310 Improve `device_buffer` allocation logic.
- PR #309 Sync default stream in `DeviceBuffer` constructor
- PR #308 Fix typo in README

## Bug Fixes
- PR #298 Remove RMM_CUDA_TRY from cuda_event_timer destructor
- PR #299 Fix assert condition blocking debug builds
- PR #300 Fix host mr_tests compile error
- PR #312 Fix libcudf compilation errors due to explicit defaulted device_buffer constructor.


# RMM 0.12.0 (Date TBD)
>>>>>>> 264672ff

## New Features

- PR #218 Add `_DevicePointer`
- PR #219 Add method to copy `device_buffer` back to host memory
- PR #222 Expose free and total memory in Python interface
- PR #235 Allow construction of `DeviceBuffer` with a `stream`

## Improvements

- PR #214 Add codeowners
- PR #226 Add some tests of the Python `DeviceBuffer`
- PR #233 Reuse the same `CUDA_HOME` logic from cuDF
- PR #234 Add missing `size_t` in `DeviceBuffer`
- PR #239 Cleanup `DeviceBuffer`'s `__cinit__`
- PR #242 Special case 0-size `DeviceBuffer` in `tobytes`
- PR #244 Explicitly force `DeviceBuffer.size` to an `int`
- PR #247 Simplify casting in `tobytes` and other cleanup

## Bug Fixes

- PR #215 Catch polymorphic exceptions by reference instead of by value
- PR #221 Fix segfault calling rmmGetInfo when uninitialized
- PR #225 Avoid invoking Python operations in c_free
- PR #230 Fix duplicate symbol issues with `copy_to_host`
- PR #232 Move `copy_to_host` doc back to header file


# RMM 0.11.0 (11 Dec 2019)

## New Features

- PR #106 Added multi-GPU initialization
- PR #167 Added value setter to `device_scalar`
- PR #163 Add Cython bindings to `device_buffer`
- PR #177 Add `__cuda_array_interface__` to `DeviceBuffer`
- PR #198 Add `rmm.rmm_cupy_allocator()`

## Improvements

- PR #161 Use `std::atexit` to finalize RMM after Python interpreter shutdown
- PR #165 Align memory resource allocation sizes to 8-byte
- PR #171 Change public API of RMM to only expose `reinitialize(...)`
- PR #175 Drop `cython` from run requirements
- PR #169 Explicit stream argument for device_buffer methods
- PR #186 Add nbytes and len to DeviceBuffer
- PR #188 Require kwargs in `DeviceBuffer`'s constructor
- PR #194 Drop unused imports from `device_buffer.pyx`
- PR #196 Remove unused CUDA conda labels
- PR #200 Simplify DeviceBuffer methods

## Bug Fixes

- PR #174 Make `device_buffer` default ctor explicit to work around type_dispatcher issue in libcudf.
- PR #170 Always build librmm and rmm, but conditionally upload based on CUDA / Python version
- PR #182 Prefix `DeviceBuffer`'s C functions
- PR #189 Drop `__reduce__` from `DeviceBuffer`
- PR #193 Remove thrown exception from `rmm_allocator::deallocate`
- PR #224 Slice the CSV log before converting to bytes


# RMM 0.10.0 (16 Oct 2019)

## New Features

- PR #99 Added `device_buffer` class
- PR #133 Added `device_scalar` class

## Improvements

- PR #123 Remove driver install from ci scripts
- PR #131 Use YYMMDD tag in nightly build
- PR #137 Replace CFFI python bindings with Cython
- PR #127 Use Memory Resource classes for allocations

## Bug Fixes

- PR #107 Fix local build generated file ownerships
- PR #110 Fix Skip Test Functionality
- PR #125 Fixed order of private variables in LogIt
- PR #139 Expose `_make_finalizer` python API needed by cuDF
- PR #142 Fix ignored exceptions in Cython
- PR #146 Fix rmmFinalize() not freeing memory pools
- PR #149 Force finalization of RMM objects before RMM is finalized (Python)
- PR #154 Set ptr to 0 on rmm::alloc error
- PR #157 Check if initialized before freeing for Numba finalizer and use `weakref` instead of `atexit`


# RMM 0.9.0 (21 Aug 2019)

## New Features

- PR #96 Added `device_memory_resource` for beginning of overhaul of RMM design
- PR #103 Add and use unified build script

## Improvements

- PR #111 Streamline CUDA_REL environment variable
- PR #113 Handle ucp.BufferRegion objects in auto_device

## Bug Fixes

   ...


# RMM 0.8.0 (27 June 2019)

## New Features

- PR #95 Add skip test functionality to build.sh

## Improvements

   ...

## Bug Fixes

- PR #92 Update docs version


# RMM 0.7.0 (10 May 2019)

## New Features

- PR #67 Add random_allocate microbenchmark in tests/performance
- PR #70 Create conda environments and conda recipes
- PR #77 Add local build script to mimic gpuCI
- PR #80 Add build script for docs

## Improvements

- PR #76 Add cudatoolkit conda dependency
- PR #84 Use latest release version in update-version CI script
- PR #90 Avoid using c++14 auto return type for thrust_rmm_allocator.h

## Bug Fixes

- PR #68 Fix signed/unsigned mismatch in random_allocate benchmark
- PR #74 Fix rmm conda recipe librmm version pinning
- PR #72 Remove unnecessary _BSD_SOURCE define in random_allocate.cpp


# RMM 0.6.0 (18 Mar 2019)

## New Features

- PR #43 Add gpuCI build & test scripts
- PR #44 Added API to query whether RMM is initialized and with what options.
- PR #60 Default to CXX11_ABI=ON

## Improvements

## Bug Fixes

- PR #58 Eliminate unreliable check for change in available memory in test
- PR #49 Fix pep8 style errors detected by flake8


# RMM 0.5.0 (28 Jan 2019)

## New Features

- PR #2 Added CUDA Managed Memory allocation mode

## Improvements

- PR #12 Enable building RMM as a submodule
- PR #13 CMake: Added CXX11ABI option and removed Travis references
- PR #16 CMake: Added PARALLEL_LEVEL environment variable handling for GTest build parallelism (matches cuDF)
- PR #17 Update README with v0.5 changes including Managed Memory support

## Bug Fixes

- PR #10 Change cnmem submodule URL to use https
- PR #15 Temporarily disable hanging AllocateTB test for managed memory
- PR #28 Fix invalid reference to local stack variable in `rmm::exec_policy`


# RMM 0.4.0 (20 Dec 2018)

## New Features

- PR #1 Spun off RMM from cuDF into its own repository.

## Improvements

- CUDF PR #472 RMM: Created centralized rmm::device_vector alias and rmm::exec_policy
- CUDF PR #465 Added templated C++ API for RMM to avoid explicit cast to `void**`

## Bug Fixes


RMM was initially implemented as part of cuDF, so we include the relevant changelog history below.

# cuDF 0.3.0 (23 Nov 2018)

## New Features

- PR #336 CSV Reader string support

## Improvements

- CUDF PR #333 Add Rapids Memory Manager documentation
- CUDF PR #321 Rapids Memory Manager adds file/line location logging and convenience macros

## Bug Fixes


# cuDF 0.2.0 and cuDF 0.1.0

These were initial releases of cuDF based on previously separate pyGDF and libGDF libraries. RMM was initially implemented as part of libGDF.<|MERGE_RESOLUTION|>--- conflicted
+++ resolved
@@ -1,6 +1,3 @@
-<<<<<<< HEAD
-# RMM 0.12.0 (04 Feb 2020)
-=======
 # RMM 0.13.0 (Date TBD)
 
 ## New Features
@@ -44,8 +41,7 @@
 - PR #312 Fix libcudf compilation errors due to explicit defaulted device_buffer constructor.
 
 
-# RMM 0.12.0 (Date TBD)
->>>>>>> 264672ff
+# RMM 0.12.0 (04 Feb 2020)
 
 ## New Features
 
