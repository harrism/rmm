# RMM 0.16.0 (Date TBD)

## New Features

## Improvements

<<<<<<< HEAD
- PR #474 Use CMake find_package(CUDAToolkit)
=======
- PR #477 Just use `None` for `strides` in `DeviceBuffer`
>>>>>>> d8ad1eb7

## Bug Fixes

# RMM 0.15.0 (Date TBD)

## New Features

- PR #375 Support out-of-band buffers in Python pickling
- PR #391 Add `get_default_resource_type`
- PR #396 Remove deprecated RMM APIs
- PR #425 Add CUDA per-thread default stream support and thread safety to `pool_memory_resource`
- PR #436 Always build and test with per-thread default stream enabled in the GPU CI build
- PR #444 Add `owning_wrapper` to simplify lifetime management of resources and their upstreams
- PR #449 Stream-ordered suballocator base class and per-thread default stream support 
          and thread safety for `fixed_size_memory_resource`
- PR #450 Add support for new build process (Project Flash)
- PR #457 New `binning_memory_resource` (replaces `hybrid_memory_resource` and 
          `fixed_multisize_memory_resource`).
- PR #458 Add `get/set_per_device_resource` to better support multi-GPU per process applications
- PR #466 Deprecate CNMeM.

## Improvements

- PR #428 Add the option to automatically flush memory allocate/free logs
- PR #378 Use CMake `FetchContent` to obtain latest release of `cub` and `thrust`
- PR #377 A better way to fetch `spdlog`
- PR #372 Use CMake `FetchContent` to obtain `cnmem` instead of git submodule
- PR #382 Rely on NumPy arrays for out-of-band pickling
- PR #386 Add short commit to conda package name
- PR #401 Update `get_ipc_handle()` to use cuda driver API
- PR #404 Make all memory resources thread safe in Python
- PR #402 Install dependencies via rapids-build-env
- PR #405 Move doc customization scripts to Jenkins
- PR #427 Add DeviceBuffer.release() cdef method
- PR #414 Add element-wise access for device_uvector
- PR #421 Capture thread id in logging and improve logger testing
- PR #426 Added multi-threaded support to replay benchmark
- PR #429 Fix debug build and add new CUDA assert utility
- PR #435 Update conda upload versions for new supported CUDA/Python
- PR #437 Test with `pickle5` (for older Python versions)
- PR #443 Remove thread safe adaptor from PoolMemoryResource
- PR #445 Make all resource operators/ctors explicit
- PR #447 Update Python README with info about DeviceBuffer/MemoryResource and external libraries
- PR #456 Minor cleanup: always use rmm/-prefixed includes
- PR #461 cmake improvements to be more target-based
- PR #468 update past release dates in changelog
- PR #486 Document relationship between active CUDA devices and resources
- PR #493 Rely on C++ lazy Memory Resource initialization behavior instead of initializing in Python

## Bug Fixes

- PR #433 Fix python imports
- PR #400 Fix segfault in RANDOM_ALLOCATIONS_BENCH
- PR #383 Explicitly require NumPy
- PR #398 Fix missing head flag in merge_blocks (pool_memory_resource) and improve block class
- PR #403 Mark Cython `memory_resource_wrappers` `extern` as `nogil`
- PR #406 Sets Google Benchmark to a fixed version, v1.5.1.
- PR #434 Fix issue with incorrect docker image being used in local build script
- PR #463 Revert cmake change for cnmem header not being added to source directory
- PR #464 More completely revert cnmem.h cmake changes
- PR #473 Fix initialization logic in pool_memory_resource
- PR #479 Fix usage of block printing in pool_memory_resource
- PR #490 Allow importing RMM without initializing CUDA driver
- PR #484 Fix device_uvector copy constructor compilation error and add test
- PR #498 Max pool growth less greedy


# RMM 0.14.0 (03 Jun 2020)

## New Features

- PR #317 Provide External Memory Management Plugin for Numba
- PR #362 Add spdlog as a dependency in the conda package
- PR #360 Support logging to stdout/stderr
- PR #341 Enable logging
- PR #343 Add in option to statically link against cudart
- PR #364 Added new uninitialized device vector type, `device_uvector`

## Improvements

- PR #369 Use CMake `FetchContent` to obtain `spdlog` instead of vendoring
- PR #366 Remove installation of extra test dependencies
- PR #354 Add CMake option for per-thread default stream
- PR #350 Add .clang-format file & format all files
- PR #358 Fix typo in `rmm_cupy_allocator` docstring
- PR #357 Add Docker 19 support to local gpuci build
- PR #365 Make .clang-format consistent with cuGRAPH and cuDF
- PR #371 Add docs build script to repository
- PR #363 Expose `memory_resources` in Python

## Bug Fixes

- PR #373 Fix build.sh
- PR #346 Add clearer exception message when RMM_LOG_FILE is unset
- PR #347 Mark rmmFinalizeWrapper nogil
- PR #348 Fix unintentional use of pool-managed resource.
- PR #367 Fix flake8 issues
- PR #368 Fix `clang-format` missing comma bug
- PR #370 Fix stream and mr use in `device_buffer` methods
- PR #379 Remove deprecated calls from synchronization.cpp
- PR #381 Remove test_benchmark.cpp from cmakelists
- PR #392 SPDLOG matches other header-only acquisition patterns


# RMM 0.13.0 (31 Mar 2020)

## New Features

- PR #253 Add `frombytes` to convert `bytes`-like to `DeviceBuffer`
- PR #252 Add `__sizeof__` method to `DeviceBuffer`
- PR #258 Define pickling behavior for `DeviceBuffer`
- PR #261 Add `__bytes__` method to `DeviceBuffer`
- PR #262 Moved device memory resource files to `mr/device` directory
- PR #266 Drop `rmm.auto_device`
- PR #268 Add Cython/Python `copy_to_host` and `to_device`
- PR #272 Add `host_memory_resource`.
- PR #273 Moved device memory resource tests to `device/` directory.
- PR #274 Add `copy_from_host` method to `DeviceBuffer`
- PR #275 Add `copy_from_device` method to `DeviceBuffer`
- PR #283 Add random allocation benchmark.
- PR #287 Enabled CUDA CXX11 for unit tests.
- PR #292 Revamped RMM exceptions.
- PR #297 Use spdlog to implement `logging_resource_adaptor`.
- PR #303 Added replay benchmark.
- PR #319 Add `thread_safe_resource_adaptor` class.
- PR #314 New suballocator memory_resources.
- PR #330 Fixed incorrect name of `stream_free_blocks_` debug symbol.
- PR #331 Move to C++14 and deprecate legacy APIs.

## Improvements

- PR #246 Type `DeviceBuffer` arguments to `__cinit__`
- PR #249 Use `DeviceBuffer` in `device_array`
- PR #255 Add standard header to all Cython files
- PR #256 Cast through `uintptr_t` to `cudaStream_t`
- PR #254 Use `const void*` in `DeviceBuffer.__cinit__`
- PR #257 Mark Cython-exposed C++ functions that raise
- PR #269 Doc sync behavior in `copy_ptr_to_host`
- PR #278 Allocate a `bytes` object to fill up with RMM log data
- PR #280 Drop allocation/deallocation of `offset`
- PR #282 `DeviceBuffer` use default constructor for size=0
- PR #296 Use CuPy's `UnownedMemory` for RMM-backed allocations
- PR #310 Improve `device_buffer` allocation logic.
- PR #309 Sync default stream in `DeviceBuffer` constructor
- PR #326 Sync only on copy construction
- PR #308 Fix typo in README
- PR #334 Replace `rmm_allocator` for Thrust allocations
- PR #345 Remove stream synchronization from `device_scalar` constructor and `set_value`

## Bug Fixes

- PR #298 Remove RMM_CUDA_TRY from cuda_event_timer destructor
- PR #299 Fix assert condition blocking debug builds
- PR #300 Fix host mr_tests compile error
- PR #312 Fix libcudf compilation errors due to explicit defaulted device_buffer constructor


# RMM 0.12.0 (04 Feb 2020)

## New Features

- PR #218 Add `_DevicePointer`
- PR #219 Add method to copy `device_buffer` back to host memory
- PR #222 Expose free and total memory in Python interface
- PR #235 Allow construction of `DeviceBuffer` with a `stream`

## Improvements

- PR #214 Add codeowners
- PR #226 Add some tests of the Python `DeviceBuffer`
- PR #233 Reuse the same `CUDA_HOME` logic from cuDF
- PR #234 Add missing `size_t` in `DeviceBuffer`
- PR #239 Cleanup `DeviceBuffer`'s `__cinit__`
- PR #242 Special case 0-size `DeviceBuffer` in `tobytes`
- PR #244 Explicitly force `DeviceBuffer.size` to an `int`
- PR #247 Simplify casting in `tobytes` and other cleanup

## Bug Fixes

- PR #215 Catch polymorphic exceptions by reference instead of by value
- PR #221 Fix segfault calling rmmGetInfo when uninitialized
- PR #225 Avoid invoking Python operations in c_free
- PR #230 Fix duplicate symbol issues with `copy_to_host`
- PR #232 Move `copy_to_host` doc back to header file


# RMM 0.11.0 (11 Dec 2019)

## New Features

- PR #106 Added multi-GPU initialization
- PR #167 Added value setter to `device_scalar`
- PR #163 Add Cython bindings to `device_buffer`
- PR #177 Add `__cuda_array_interface__` to `DeviceBuffer`
- PR #198 Add `rmm.rmm_cupy_allocator()`

## Improvements

- PR #161 Use `std::atexit` to finalize RMM after Python interpreter shutdown
- PR #165 Align memory resource allocation sizes to 8-byte
- PR #171 Change public API of RMM to only expose `reinitialize(...)`
- PR #175 Drop `cython` from run requirements
- PR #169 Explicit stream argument for device_buffer methods
- PR #186 Add nbytes and len to DeviceBuffer
- PR #188 Require kwargs in `DeviceBuffer`'s constructor
- PR #194 Drop unused imports from `device_buffer.pyx`
- PR #196 Remove unused CUDA conda labels
- PR #200 Simplify DeviceBuffer methods

## Bug Fixes

- PR #174 Make `device_buffer` default ctor explicit to work around type_dispatcher issue in libcudf.
- PR #170 Always build librmm and rmm, but conditionally upload based on CUDA / Python version
- PR #182 Prefix `DeviceBuffer`'s C functions
- PR #189 Drop `__reduce__` from `DeviceBuffer`
- PR #193 Remove thrown exception from `rmm_allocator::deallocate`
- PR #224 Slice the CSV log before converting to bytes


# RMM 0.10.0 (16 Oct 2019)

## New Features

- PR #99 Added `device_buffer` class
- PR #133 Added `device_scalar` class

## Improvements

- PR #123 Remove driver install from ci scripts
- PR #131 Use YYMMDD tag in nightly build
- PR #137 Replace CFFI python bindings with Cython
- PR #127 Use Memory Resource classes for allocations

## Bug Fixes

- PR #107 Fix local build generated file ownerships
- PR #110 Fix Skip Test Functionality
- PR #125 Fixed order of private variables in LogIt
- PR #139 Expose `_make_finalizer` python API needed by cuDF
- PR #142 Fix ignored exceptions in Cython
- PR #146 Fix rmmFinalize() not freeing memory pools
- PR #149 Force finalization of RMM objects before RMM is finalized (Python)
- PR #154 Set ptr to 0 on rmm::alloc error
- PR #157 Check if initialized before freeing for Numba finalizer and use `weakref` instead of `atexit`


# RMM 0.9.0 (21 Aug 2019)

## New Features

- PR #96 Added `device_memory_resource` for beginning of overhaul of RMM design
- PR #103 Add and use unified build script

## Improvements

- PR #111 Streamline CUDA_REL environment variable
- PR #113 Handle ucp.BufferRegion objects in auto_device

## Bug Fixes

   ...


# RMM 0.8.0 (27 June 2019)

## New Features

- PR #95 Add skip test functionality to build.sh

## Improvements

   ...

## Bug Fixes

- PR #92 Update docs version


# RMM 0.7.0 (10 May 2019)

## New Features

- PR #67 Add random_allocate microbenchmark in tests/performance
- PR #70 Create conda environments and conda recipes
- PR #77 Add local build script to mimic gpuCI
- PR #80 Add build script for docs

## Improvements

- PR #76 Add cudatoolkit conda dependency
- PR #84 Use latest release version in update-version CI script
- PR #90 Avoid using c++14 auto return type for thrust_rmm_allocator.h

## Bug Fixes

- PR #68 Fix signed/unsigned mismatch in random_allocate benchmark
- PR #74 Fix rmm conda recipe librmm version pinning
- PR #72 Remove unnecessary _BSD_SOURCE define in random_allocate.cpp


# RMM 0.6.0 (18 Mar 2019)

## New Features

- PR #43 Add gpuCI build & test scripts
- PR #44 Added API to query whether RMM is initialized and with what options.
- PR #60 Default to CXX11_ABI=ON

## Improvements

## Bug Fixes

- PR #58 Eliminate unreliable check for change in available memory in test
- PR #49 Fix pep8 style errors detected by flake8


# RMM 0.5.0 (28 Jan 2019)

## New Features

- PR #2 Added CUDA Managed Memory allocation mode

## Improvements

- PR #12 Enable building RMM as a submodule
- PR #13 CMake: Added CXX11ABI option and removed Travis references
- PR #16 CMake: Added PARALLEL_LEVEL environment variable handling for GTest build parallelism (matches cuDF)
- PR #17 Update README with v0.5 changes including Managed Memory support

## Bug Fixes

- PR #10 Change cnmem submodule URL to use https
- PR #15 Temporarily disable hanging AllocateTB test for managed memory
- PR #28 Fix invalid reference to local stack variable in `rmm::exec_policy`


# RMM 0.4.0 (20 Dec 2018)

## New Features

- PR #1 Spun off RMM from cuDF into its own repository.

## Improvements

- CUDF PR #472 RMM: Created centralized rmm::device_vector alias and rmm::exec_policy
- CUDF PR #465 Added templated C++ API for RMM to avoid explicit cast to `void**`

## Bug Fixes


RMM was initially implemented as part of cuDF, so we include the relevant changelog history below.

# cuDF 0.3.0 (23 Nov 2018)

## New Features

- PR #336 CSV Reader string support

## Improvements

- CUDF PR #333 Add Rapids Memory Manager documentation
- CUDF PR #321 Rapids Memory Manager adds file/line location logging and convenience macros

## Bug Fixes


# cuDF 0.2.0 and cuDF 0.1.0

These were initial releases of cuDF based on previously separate pyGDF and libGDF libraries. RMM was initially implemented as part of libGDF.<|MERGE_RESOLUTION|>--- conflicted
+++ resolved
@@ -4,13 +4,11 @@
 
 ## Improvements
 
-<<<<<<< HEAD
 - PR #474 Use CMake find_package(CUDAToolkit)
-=======
 - PR #477 Just use `None` for `strides` in `DeviceBuffer`
->>>>>>> d8ad1eb7
-
-## Bug Fixes
+
+## Bug Fixes
+
 
 # RMM 0.15.0 (Date TBD)
 
