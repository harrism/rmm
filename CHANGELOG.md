--- conflicted
+++ resolved
@@ -12,11 +12,8 @@
 - PR #273 Moved device memory resource tests to `device/` directory.
 - PR #274 Add `copy_from_host` method to `DeviceBuffer`
 - PR #275 Add `copy_from_device` method to `DeviceBuffer`
-<<<<<<< HEAD
 - PR #283 Add random allocation benchmark.
-=======
 - PR #287 Enabled CUDA CXX11 for unit tests.
->>>>>>> 5607ee34
 
 ## Improvements
 
