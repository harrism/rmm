<<<<<<< HEAD
# RMM 0.17.0 (Date TBD)

## New Features

 - PR #608 Add stream wrapper type

## Improvements

- PR #599 Make the arena memory resource work better with the producer/consumer mode
- PR #612 Drop old Python `device_array*` API
- PR #603 Always test both legacy and per-thread default stream
- PR #611 Add a note to the contribution guide about requiring 2 C++ reviewers

## Bug Fixes

- PR #592 Add `auto_flush` to `make_logging_adaptor`
- PR #602 Fix `device_scalar` and its tests so that they use the correct CUDA stream

# RMM 0.16.0 (Date TBD)
=======
# RMM 0.16.0 (21 Oct 2020)
>>>>>>> 9ade8f04

## New Features

- PR #529 Add debug logging and fix multithreaded replay benchmark
- PR #560 Remove deprecated `get/set_default_resource` APIs
- PR #543 Add an arena-based memory resource
- PR #580 Install CMake config with RMM
- PR #591 Allow the replay bench to simulate different GPU memory sizes
- PR #594 Adding limiting memory resource adaptor

## Improvements

- PR #474 Use CMake find_package(CUDAToolkit)
- PR #477 Just use `None` for `strides` in `DeviceBuffer`
- PR #528 Add maximum_pool_size parameter to reinitialize API
- PR #532 Merge free lists in pool_memory_resource to defragment before growing from upstream
- PR #537 Add CMake option to disable deprecation warnings
- PR #541 Refine CMakeLists.txt to make it easy to import by external projects
- PR #538 Upgrade CUB and Thrust to the latest commits
- PR #542 Pin conda spdlog versions to 1.7.0
- PR #550 Remove CXX11 ABI handling from CMake
- PR #578 Switch thrust to use the NVIDIA/thrust repo
- PR #553 CMake cleanup
- PR #556 By default, don't create a debug log file unless there are warnings/errors
- PR #561 Remove CNMeM and make RMM header-only
- PR #565 CMake: Simplify gtest/gbench handling
- PR #566 CMake: use CPM for thirdparty dependencies
- PR #568 Upgrade googletest to v1.10.0
- PR #572 CMake: prefer locally installed thirdparty packages
- PR #579 CMake: handle thrust via target
- PR #581 Improve logging documentation
- PR #585 Update ci/local/README.md
- PR #587 Replaced `move` with `std::move`
- PR #588 Use installed C++ RMM in python build
- PR #601 Make maximum pool size truly optional (grow until failure)

## Bug Fixes

- PR #545 Fix build to support using `clang` as the host compiler
- PR #534 Fix `pool_memory_resource` failure when init and max pool sizes are equal
- PR #546 Remove CUDA driver linking and correct NVTX macro.
- PR #569 Correct `device_scalar::set_value` to pass host value by reference to avoid copying from invalid value
- PR #559 Fix `align_down` to only change unaligned values.
- PR #577 Fix CMake `LOGGING_LEVEL` issue which caused verbose logging / performance regression.
- PR #582 Fix handling of per-thread default stream when not compiled for PTDS
- PR #590 Add missing `CODE_OF_CONDUCT.md`
- PR #595 Fix pool_mr example in README.md


# RMM 0.15.0 (26 Aug 2020)

## New Features

- PR #375 Support out-of-band buffers in Python pickling
- PR #391 Add `get_default_resource_type`
- PR #396 Remove deprecated RMM APIs
- PR #425 Add CUDA per-thread default stream support and thread safety to `pool_memory_resource`
- PR #436 Always build and test with per-thread default stream enabled in the GPU CI build
- PR #444 Add `owning_wrapper` to simplify lifetime management of resources and their upstreams
- PR #449 Stream-ordered suballocator base class and per-thread default stream support 
          and thread safety for `fixed_size_memory_resource`
- PR #450 Add support for new build process (Project Flash)
- PR #457 New `binning_memory_resource` (replaces `hybrid_memory_resource` and 
          `fixed_multisize_memory_resource`).
- PR #458 Add `get/set_per_device_resource` to better support multi-GPU per process applications
- PR #466 Deprecate CNMeM.
- PR #489 Move `cudf._cuda` into `rmm._cuda`
- PR #504 Generate `gpu.pxd` based on cuda version as a preprocessor step
- PR #506 Upload rmm package per version python-cuda combo

## Improvements

- PR #428 Add the option to automatically flush memory allocate/free logs
- PR #378 Use CMake `FetchContent` to obtain latest release of `cub` and `thrust`
- PR #377 A better way to fetch `spdlog`
- PR #372 Use CMake `FetchContent` to obtain `cnmem` instead of git submodule
- PR #382 Rely on NumPy arrays for out-of-band pickling
- PR #386 Add short commit to conda package name
- PR #401 Update `get_ipc_handle()` to use cuda driver API
- PR #404 Make all memory resources thread safe in Python
- PR #402 Install dependencies via rapids-build-env
- PR #405 Move doc customization scripts to Jenkins
- PR #427 Add DeviceBuffer.release() cdef method
- PR #414 Add element-wise access for device_uvector
- PR #421 Capture thread id in logging and improve logger testing
- PR #426 Added multi-threaded support to replay benchmark
- PR #429 Fix debug build and add new CUDA assert utility
- PR #435 Update conda upload versions for new supported CUDA/Python
- PR #437 Test with `pickle5` (for older Python versions)
- PR #443 Remove thread safe adaptor from PoolMemoryResource
- PR #445 Make all resource operators/ctors explicit
- PR #447 Update Python README with info about DeviceBuffer/MemoryResource and external libraries
- PR #456 Minor cleanup: always use rmm/-prefixed includes
- PR #461 cmake improvements to be more target-based
- PR #468 update past release dates in changelog
- PR #486 Document relationship between active CUDA devices and resources
- PR #493 Rely on C++ lazy Memory Resource initialization behavior instead of initializing in Python

## Bug Fixes

- PR #433 Fix python imports
- PR #400 Fix segfault in RANDOM_ALLOCATIONS_BENCH
- PR #383 Explicitly require NumPy
- PR #398 Fix missing head flag in merge_blocks (pool_memory_resource) and improve block class
- PR #403 Mark Cython `memory_resource_wrappers` `extern` as `nogil`
- PR #406 Sets Google Benchmark to a fixed version, v1.5.1.
- PR #434 Fix issue with incorrect docker image being used in local build script
- PR #463 Revert cmake change for cnmem header not being added to source directory
- PR #464 More completely revert cnmem.h cmake changes
- PR #473 Fix initialization logic in pool_memory_resource
- PR #479 Fix usage of block printing in pool_memory_resource
- PR #490 Allow importing RMM without initializing CUDA driver
- PR #484 Fix device_uvector copy constructor compilation error and add test
- PR #498 Max pool growth less greedy
- PR #500 Use tempfile rather than hardcoded path in `test_rmm_csv_log`
- PR #511 Specify `--basetemp` for `py.test` run
- PR #509 Fix missing : before __LINE__ in throw string of RMM_CUDA_TRY
- PR #510 Fix segfault in pool_memory_resource when a CUDA stream is destroyed
- PR #525 Patch Thrust to workaround `CUDA_CUB_RET_IF_FAIL` macro clearing CUDA errors


# RMM 0.14.0 (03 Jun 2020)

## New Features

- PR #317 Provide External Memory Management Plugin for Numba
- PR #362 Add spdlog as a dependency in the conda package
- PR #360 Support logging to stdout/stderr
- PR #341 Enable logging
- PR #343 Add in option to statically link against cudart
- PR #364 Added new uninitialized device vector type, `device_uvector`

## Improvements

- PR #369 Use CMake `FetchContent` to obtain `spdlog` instead of vendoring
- PR #366 Remove installation of extra test dependencies
- PR #354 Add CMake option for per-thread default stream
- PR #350 Add .clang-format file & format all files
- PR #358 Fix typo in `rmm_cupy_allocator` docstring
- PR #357 Add Docker 19 support to local gpuci build
- PR #365 Make .clang-format consistent with cuGRAPH and cuDF
- PR #371 Add docs build script to repository
- PR #363 Expose `memory_resources` in Python

## Bug Fixes

- PR #373 Fix build.sh
- PR #346 Add clearer exception message when RMM_LOG_FILE is unset
- PR #347 Mark rmmFinalizeWrapper nogil
- PR #348 Fix unintentional use of pool-managed resource.
- PR #367 Fix flake8 issues
- PR #368 Fix `clang-format` missing comma bug
- PR #370 Fix stream and mr use in `device_buffer` methods
- PR #379 Remove deprecated calls from synchronization.cpp
- PR #381 Remove test_benchmark.cpp from cmakelists
- PR #392 SPDLOG matches other header-only acquisition patterns


# RMM 0.13.0 (31 Mar 2020)

## New Features

- PR #253 Add `frombytes` to convert `bytes`-like to `DeviceBuffer`
- PR #252 Add `__sizeof__` method to `DeviceBuffer`
- PR #258 Define pickling behavior for `DeviceBuffer`
- PR #261 Add `__bytes__` method to `DeviceBuffer`
- PR #262 Moved device memory resource files to `mr/device` directory
- PR #266 Drop `rmm.auto_device`
- PR #268 Add Cython/Python `copy_to_host` and `to_device`
- PR #272 Add `host_memory_resource`.
- PR #273 Moved device memory resource tests to `device/` directory.
- PR #274 Add `copy_from_host` method to `DeviceBuffer`
- PR #275 Add `copy_from_device` method to `DeviceBuffer`
- PR #283 Add random allocation benchmark.
- PR #287 Enabled CUDA CXX11 for unit tests.
- PR #292 Revamped RMM exceptions.
- PR #297 Use spdlog to implement `logging_resource_adaptor`.
- PR #303 Added replay benchmark.
- PR #319 Add `thread_safe_resource_adaptor` class.
- PR #314 New suballocator memory_resources.
- PR #330 Fixed incorrect name of `stream_free_blocks_` debug symbol.
- PR #331 Move to C++14 and deprecate legacy APIs.

## Improvements

- PR #246 Type `DeviceBuffer` arguments to `__cinit__`
- PR #249 Use `DeviceBuffer` in `device_array`
- PR #255 Add standard header to all Cython files
- PR #256 Cast through `uintptr_t` to `cudaStream_t`
- PR #254 Use `const void*` in `DeviceBuffer.__cinit__`
- PR #257 Mark Cython-exposed C++ functions that raise
- PR #269 Doc sync behavior in `copy_ptr_to_host`
- PR #278 Allocate a `bytes` object to fill up with RMM log data
- PR #280 Drop allocation/deallocation of `offset`
- PR #282 `DeviceBuffer` use default constructor for size=0
- PR #296 Use CuPy's `UnownedMemory` for RMM-backed allocations
- PR #310 Improve `device_buffer` allocation logic.
- PR #309 Sync default stream in `DeviceBuffer` constructor
- PR #326 Sync only on copy construction
- PR #308 Fix typo in README
- PR #334 Replace `rmm_allocator` for Thrust allocations
- PR #345 Remove stream synchronization from `device_scalar` constructor and `set_value`

## Bug Fixes

- PR #298 Remove RMM_CUDA_TRY from cuda_event_timer destructor
- PR #299 Fix assert condition blocking debug builds
- PR #300 Fix host mr_tests compile error
- PR #312 Fix libcudf compilation errors due to explicit defaulted device_buffer constructor


# RMM 0.12.0 (04 Feb 2020)

## New Features

- PR #218 Add `_DevicePointer`
- PR #219 Add method to copy `device_buffer` back to host memory
- PR #222 Expose free and total memory in Python interface
- PR #235 Allow construction of `DeviceBuffer` with a `stream`

## Improvements

- PR #214 Add codeowners
- PR #226 Add some tests of the Python `DeviceBuffer`
- PR #233 Reuse the same `CUDA_HOME` logic from cuDF
- PR #234 Add missing `size_t` in `DeviceBuffer`
- PR #239 Cleanup `DeviceBuffer`'s `__cinit__`
- PR #242 Special case 0-size `DeviceBuffer` in `tobytes`
- PR #244 Explicitly force `DeviceBuffer.size` to an `int`
- PR #247 Simplify casting in `tobytes` and other cleanup

## Bug Fixes

- PR #215 Catch polymorphic exceptions by reference instead of by value
- PR #221 Fix segfault calling rmmGetInfo when uninitialized
- PR #225 Avoid invoking Python operations in c_free
- PR #230 Fix duplicate symbol issues with `copy_to_host`
- PR #232 Move `copy_to_host` doc back to header file


# RMM 0.11.0 (11 Dec 2019)

## New Features

- PR #106 Added multi-GPU initialization
- PR #167 Added value setter to `device_scalar`
- PR #163 Add Cython bindings to `device_buffer`
- PR #177 Add `__cuda_array_interface__` to `DeviceBuffer`
- PR #198 Add `rmm.rmm_cupy_allocator()`

## Improvements

- PR #161 Use `std::atexit` to finalize RMM after Python interpreter shutdown
- PR #165 Align memory resource allocation sizes to 8-byte
- PR #171 Change public API of RMM to only expose `reinitialize(...)`
- PR #175 Drop `cython` from run requirements
- PR #169 Explicit stream argument for device_buffer methods
- PR #186 Add nbytes and len to DeviceBuffer
- PR #188 Require kwargs in `DeviceBuffer`'s constructor
- PR #194 Drop unused imports from `device_buffer.pyx`
- PR #196 Remove unused CUDA conda labels
- PR #200 Simplify DeviceBuffer methods

## Bug Fixes

- PR #174 Make `device_buffer` default ctor explicit to work around type_dispatcher issue in libcudf.
- PR #170 Always build librmm and rmm, but conditionally upload based on CUDA / Python version
- PR #182 Prefix `DeviceBuffer`'s C functions
- PR #189 Drop `__reduce__` from `DeviceBuffer`
- PR #193 Remove thrown exception from `rmm_allocator::deallocate`
- PR #224 Slice the CSV log before converting to bytes


# RMM 0.10.0 (16 Oct 2019)

## New Features

- PR #99 Added `device_buffer` class
- PR #133 Added `device_scalar` class

## Improvements

- PR #123 Remove driver install from ci scripts
- PR #131 Use YYMMDD tag in nightly build
- PR #137 Replace CFFI python bindings with Cython
- PR #127 Use Memory Resource classes for allocations

## Bug Fixes

- PR #107 Fix local build generated file ownerships
- PR #110 Fix Skip Test Functionality
- PR #125 Fixed order of private variables in LogIt
- PR #139 Expose `_make_finalizer` python API needed by cuDF
- PR #142 Fix ignored exceptions in Cython
- PR #146 Fix rmmFinalize() not freeing memory pools
- PR #149 Force finalization of RMM objects before RMM is finalized (Python)
- PR #154 Set ptr to 0 on rmm::alloc error
- PR #157 Check if initialized before freeing for Numba finalizer and use `weakref` instead of `atexit`


# RMM 0.9.0 (21 Aug 2019)

## New Features

- PR #96 Added `device_memory_resource` for beginning of overhaul of RMM design
- PR #103 Add and use unified build script

## Improvements

- PR #111 Streamline CUDA_REL environment variable
- PR #113 Handle ucp.BufferRegion objects in auto_device

## Bug Fixes

   ...


# RMM 0.8.0 (27 June 2019)

## New Features

- PR #95 Add skip test functionality to build.sh

## Improvements

   ...

## Bug Fixes

- PR #92 Update docs version


# RMM 0.7.0 (10 May 2019)

## New Features

- PR #67 Add random_allocate microbenchmark in tests/performance
- PR #70 Create conda environments and conda recipes
- PR #77 Add local build script to mimic gpuCI
- PR #80 Add build script for docs

## Improvements

- PR #76 Add cudatoolkit conda dependency
- PR #84 Use latest release version in update-version CI script
- PR #90 Avoid using c++14 auto return type for thrust_rmm_allocator.h

## Bug Fixes

- PR #68 Fix signed/unsigned mismatch in random_allocate benchmark
- PR #74 Fix rmm conda recipe librmm version pinning
- PR #72 Remove unnecessary _BSD_SOURCE define in random_allocate.cpp


# RMM 0.6.0 (18 Mar 2019)

## New Features

- PR #43 Add gpuCI build & test scripts
- PR #44 Added API to query whether RMM is initialized and with what options.
- PR #60 Default to CXX11_ABI=ON

## Improvements

## Bug Fixes

- PR #58 Eliminate unreliable check for change in available memory in test
- PR #49 Fix pep8 style errors detected by flake8


# RMM 0.5.0 (28 Jan 2019)

## New Features

- PR #2 Added CUDA Managed Memory allocation mode

## Improvements

- PR #12 Enable building RMM as a submodule
- PR #13 CMake: Added CXX11ABI option and removed Travis references
- PR #16 CMake: Added PARALLEL_LEVEL environment variable handling for GTest build parallelism (matches cuDF)
- PR #17 Update README with v0.5 changes including Managed Memory support

## Bug Fixes

- PR #10 Change cnmem submodule URL to use https
- PR #15 Temporarily disable hanging AllocateTB test for managed memory
- PR #28 Fix invalid reference to local stack variable in `rmm::exec_policy`


# RMM 0.4.0 (20 Dec 2018)

## New Features

- PR #1 Spun off RMM from cuDF into its own repository.

## Improvements

- CUDF PR #472 RMM: Created centralized rmm::device_vector alias and rmm::exec_policy
- CUDF PR #465 Added templated C++ API for RMM to avoid explicit cast to `void**`

## Bug Fixes


RMM was initially implemented as part of cuDF, so we include the relevant changelog history below.

# cuDF 0.3.0 (23 Nov 2018)

## New Features

- PR #336 CSV Reader string support

## Improvements

- CUDF PR #333 Add Rapids Memory Manager documentation
- CUDF PR #321 Rapids Memory Manager adds file/line location logging and convenience macros

## Bug Fixes


# cuDF 0.2.0 and cuDF 0.1.0

These were initial releases of cuDF based on previously separate pyGDF and libGDF libraries. RMM was initially implemented as part of libGDF.<|MERGE_RESOLUTION|>--- conflicted
+++ resolved
@@ -1,4 +1,3 @@
-<<<<<<< HEAD
 # RMM 0.17.0 (Date TBD)
 
 ## New Features
@@ -17,10 +16,7 @@
 - PR #592 Add `auto_flush` to `make_logging_adaptor`
 - PR #602 Fix `device_scalar` and its tests so that they use the correct CUDA stream
 
-# RMM 0.16.0 (Date TBD)
-=======
 # RMM 0.16.0 (21 Oct 2020)
->>>>>>> 9ade8f04
 
 ## New Features
 
