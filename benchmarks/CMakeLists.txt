--- conflicted
+++ resolved
@@ -33,11 +33,7 @@
                         RUNTIME_OUTPUT_DIRECTORY "${RMM_BINARY_DIR}/gbenchmarks")
   
   target_compile_definitions(${CMAKE_BENCH_NAME} PUBLIC
-<<<<<<< HEAD
-                             "SPDLOG_ACTIVE_LEVEL=SPDLOG_${LOGGING_LEVEL}")    
-=======
                              "SPDLOG_ACTIVE_LEVEL=SPDLOG_LEVEL_${RMM_LOGGING_LEVEL}")    
->>>>>>> 6cc497aa
 endfunction(ConfigureBench)
 
 ###################################################################################################
